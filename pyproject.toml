--- conflicted
+++ resolved
@@ -1,10 +1,8 @@
 [tool.poetry]
 name = "roadmap-cli"
-<<<<<<< HEAD
+
 version = "0.2.0"
-=======
-version = "0.1.0"
->>>>>>> 7426361d
+
 description = "Enterprise-grade command line tool for project roadmap management with GitHub integration, data visualization, and advanced analytics"
 authors = ["Roadmap CLI Team <contact@roadmap-cli.com>"]
 license = "MIT"
